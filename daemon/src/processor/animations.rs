--- conflicted
+++ resolved
@@ -444,11 +444,7 @@
     #[test]
     fn transitions_should_end_with_equal_vectors() {
         use TransitionType as TT;
-<<<<<<< HEAD
-        let transitions = [TT::Simple, TT::Wipe, TT::Outer, TT::Grow];
-=======
         let transitions = [TT::Simple, TT::Wipe, TT::Outer, TT::Grow, TT::Wave];
->>>>>>> 71aedc5a
         for transition in transitions {
             let ((fr_send, fr_recv), (_stop_send, stop_recv)) = make_senders_and_receivers();
             let (old_img, new_img) = make_test_boxes();
